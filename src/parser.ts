import * as fs from 'fs';
import * as path from 'path';
import * as ts from 'typescript';

import { buildFilter } from './buildFilter';
import { symbol } from 'prop-types';
import { check } from './__tests__/testUtils';

// We'll use the currentDirectoryName to trim parent fileNames
const currentDirectoryPath = process.cwd();
const currentDirectoryParts = currentDirectoryPath.split(path.sep);
const currentDirectoryName =
  currentDirectoryParts[currentDirectoryParts.length - 1];
export interface StringIndexedObject<T> {
  [key: string]: T;
}

export interface ComponentDoc {
  displayName: string;
  description: string;
  props: Props;
  methods: Method[];
}

export interface Props extends StringIndexedObject<PropItem> {}

export interface PropItem {
  name: string;
  required: boolean;
  type: PropItemType;
  description: string;
  defaultValue: any;
  parent?: ParentType;
}

export interface Method {
  name: string;
  docblock: string;
  modifiers: string[];
  params: MethodParameter[];
  returns?: {
    description?: string | null;
    type?: string;
  } | null;
  description: string;
}

export interface MethodParameter {
  name: string;
  description?: string | null;
  type: MethodParameterType;
}

export interface MethodParameterType {
  name: string;
}

export interface Component {
  name: string;
}

export interface PropItemType {
  name: string;
  value?: any;
  raw?: string;
}

export interface ParentType {
  name: string;
  fileName: string;
}

export type PropFilter = (props: PropItem, component: Component) => boolean;

export type ComponentNameResolver = (
  exp: ts.Symbol,
  source: ts.SourceFile
) => string | undefined | null | false;

export interface ParserOptions {
  propFilter?: StaticPropFilter | PropFilter;
  componentNameResolver?: ComponentNameResolver;
  shouldExtractLiteralValuesFromEnum?: boolean;
  shouldRemoveUndefinedFromOptional?: boolean;
  shouldExtractValuesFromUnion?: boolean;
  savePropValueAsString?: boolean;
}

export interface StaticPropFilter {
  skipPropsWithName?: string[] | string;
  skipPropsWithoutDoc?: boolean;
}

export const defaultParserOpts: ParserOptions = {};

export interface FileParser {
  parse(filePathOrPaths: string | string[]): ComponentDoc[];
  parseWithProgramProvider(
    filePathOrPaths: string | string[],
    programProvider?: () => ts.Program
  ): ComponentDoc[];
}

const defaultOptions: ts.CompilerOptions = {
  jsx: ts.JsxEmit.React,
  module: ts.ModuleKind.CommonJS,
  target: ts.ScriptTarget.Latest
};

/**
 * Parses a file with default TS options
 * @param filePath component file that should be parsed
 */
export function parse(
  filePathOrPaths: string | string[],
  parserOpts: ParserOptions = defaultParserOpts
) {
  return withCompilerOptions(defaultOptions, parserOpts).parse(filePathOrPaths);
}

/**
 * Constructs a parser for a default configuration.
 */
export function withDefaultConfig(
  parserOpts: ParserOptions = defaultParserOpts
): FileParser {
  return withCompilerOptions(defaultOptions, parserOpts);
}

/**
 * Constructs a parser for a specified tsconfig file.
 */
export function withCustomConfig(
  tsconfigPath: string,
  parserOpts: ParserOptions
): FileParser {
  const basePath = path.dirname(tsconfigPath);
  const { config, error } = ts.readConfigFile(tsconfigPath, filename =>
    fs.readFileSync(filename, 'utf8')
  );

  if (error !== undefined) {
    // tslint:disable-next-line: max-line-length
    const errorText = `Cannot load custom tsconfig.json from provided path: ${tsconfigPath}, with error code: ${error.code}, message: ${error.messageText}`;
    throw new Error(errorText);
  }

  const { options, errors } = ts.parseJsonConfigFileContent(
    config,
    ts.sys,
    basePath,
    {},
    tsconfigPath
  );

  if (errors && errors.length) {
    throw errors[0];
  }

  return withCompilerOptions(options, parserOpts);
}

/**
 * Constructs a parser for a specified set of TS compiler options.
 */
export function withCompilerOptions(
  compilerOptions: ts.CompilerOptions,
  parserOpts: ParserOptions = defaultParserOpts
): FileParser {
  return {
    parse(filePathOrPaths: string | string[]): ComponentDoc[] {
      return parseWithProgramProvider(
        filePathOrPaths,
        compilerOptions,
        parserOpts
      );
    },
    parseWithProgramProvider(filePathOrPaths, programProvider) {
      return parseWithProgramProvider(
        filePathOrPaths,
        compilerOptions,
        parserOpts,
        programProvider
      );
    }
  };
}

const isOptional = (prop: ts.Symbol) =>
  // tslint:disable-next-line:no-bitwise
  (prop.getFlags() & ts.SymbolFlags.Optional) !== 0;

interface JSDoc {
  description: string;
  fullComment: string;
  tags: StringIndexedObject<string>;
}

const defaultJSDoc: JSDoc = {
  description: '',
  fullComment: '',
  tags: {}
};

export class Parser {
  private checker: ts.TypeChecker;
  private propFilter: PropFilter;
  private shouldRemoveUndefinedFromOptional: boolean;
  private shouldExtractLiteralValuesFromEnum: boolean;
  private shouldExtractValuesFromUnion: boolean;
  private savePropValueAsString: boolean;

  constructor(program: ts.Program, opts: ParserOptions) {
    const {
      savePropValueAsString,
      shouldExtractLiteralValuesFromEnum,
      shouldRemoveUndefinedFromOptional,
      shouldExtractValuesFromUnion
    } = opts;
    this.checker = program.getTypeChecker();
    this.propFilter = buildFilter(opts);
    this.shouldExtractLiteralValuesFromEnum = Boolean(
      shouldExtractLiteralValuesFromEnum
    );
    this.shouldRemoveUndefinedFromOptional = Boolean(
      shouldRemoveUndefinedFromOptional
    );
    this.shouldExtractValuesFromUnion = Boolean(shouldExtractValuesFromUnion);
    this.savePropValueAsString = Boolean(savePropValueAsString);
  }

  public getComponentInfo(
    exp: ts.Symbol,
    source: ts.SourceFile,
    componentNameResolver: ComponentNameResolver = () => undefined
  ): ComponentDoc | null {
    if (!!exp.declarations && exp.declarations.length === 0) {
      return null;
    }

    const declaration = exp.valueDeclaration || exp.declarations![0];
    const type = this.checker.getTypeOfSymbolAtLocation(exp, declaration);

    let commentSource = exp;
    const typeSymbol = type.symbol || type.aliasSymbol;
    const originalName = exp.getName();

    if (!exp.valueDeclaration) {
      if (
        originalName === 'default' &&
        !typeSymbol &&
        (exp.flags & ts.SymbolFlags.Alias) !== 0
      ) {
        commentSource = this.checker.getAliasedSymbol(commentSource);
      } else if (!typeSymbol) {
        return null;
      } else {
        exp = typeSymbol;
        const expName = exp.getName();

        if (
          expName === '__function' ||
          expName === 'StatelessComponent' ||
          expName === 'Stateless' ||
          expName === 'StyledComponentClass' ||
          expName === 'StyledComponent' ||
          expName === 'FunctionComponent' ||
          expName === 'ForwardRefExoticComponent'
        ) {
          commentSource = this.checker.getAliasedSymbol(commentSource);
        } else {
          commentSource = exp;
        }
      }
    } else if (
      type.symbol &&
      (ts.isPropertyAccessExpression(declaration) ||
        ts.isPropertyDeclaration(declaration))
    ) {
      commentSource = type.symbol;
    }

    // Skip over PropTypes that are exported
    if (
      typeSymbol &&
      (typeSymbol.getEscapedName() === 'Requireable' ||
        typeSymbol.getEscapedName() === 'Validator')
    ) {
      return null;
    }

    const propsType =
      this.extractPropsFromTypeIfStatelessComponent(type) ||
      this.extractPropsFromTypeIfStatefulComponent(type);

    const nameSource = originalName === 'default' ? exp : commentSource;
    const resolvedComponentName = componentNameResolver(nameSource, source);
    const displayName =
      resolvedComponentName || computeComponentName(nameSource, source);
    const description = this.findDocComment(commentSource).fullComment;
    const methods = this.getMethodsInfo(type);

    if (propsType) {
      const defaultProps = this.extractDefaultPropsFromComponent(
        commentSource,
        commentSource.valueDeclaration.getSourceFile()
      );
      const props = this.getPropsInfo(propsType, defaultProps);

      for (const propName of Object.keys(props)) {
        const prop = props[propName];
        const component: Component = { name: displayName };
        if (!this.propFilter(prop, component)) {
          delete props[propName];
        }
      }

      return {
        description,
        displayName,
        methods,
        props
      };
    } else if (description && displayName) {
      return {
        description,
        displayName,
        methods,
        props: {}
      };
    }

    return null;
  }

  public extractPropsFromTypeIfStatelessComponent(
    type: ts.Type
  ): ts.Symbol | null {
    const callSignatures = type.getCallSignatures();

    if (callSignatures.length) {
      // Could be a stateless component.  Is a function, so the props object we're interested
      // in is the (only) parameter.

      for (const sig of callSignatures) {
        const params = sig.getParameters();
        if (params.length === 0) {
          continue;
        }
        // Maybe we could check return type instead,
        // but not sure if Element, ReactElement<T> are all possible values
        const propsParam = params[0];
        if (propsParam.name === 'props' || params.length === 1) {
          return propsParam;
        }
      }
    }

    return null;
  }

  public extractPropsFromTypeIfStatefulComponent(
    type: ts.Type
  ): ts.Symbol | null {
    const constructSignatures = type.getConstructSignatures();

    if (constructSignatures.length) {
      // React.Component. Is a class, so the props object we're interested
      // in is the type of 'props' property of the object constructed by the class.

      for (const sig of constructSignatures) {
        const instanceType = sig.getReturnType();
        const props = instanceType.getProperty('props');

        if (props) {
          return props;
        }
      }
    }

    return null;
  }

  public extractMembersFromType(type: ts.Type): ts.Symbol[] {
    const methodSymbols: ts.Symbol[] = [];

    /**
     * Need to loop over properties first so we capture any
     * static methods. static methods aren't captured in type.symbol.members
     */
    type.getProperties().forEach(property => {
      // Only add members, don't add non-member properties
      if (this.getCallSignature(property)) {
        methodSymbols.push(property);
      }
    });

    if (type.symbol && type.symbol.members) {
      type.symbol.members.forEach(member => {
        methodSymbols.push(member);
      });
    }

    return methodSymbols;
  }

  public getMethodsInfo(type: ts.Type): Method[] {
    const members = this.extractMembersFromType(type);
    const methods: Method[] = [];
    members.forEach(member => {
      if (!this.isTaggedPublic(member)) {
        return;
      }

      const name = member.getName();
      const docblock = this.getFullJsDocComment(member).fullComment;
      const callSignature = this.getCallSignature(member);
      const params = this.getParameterInfo(callSignature);
      const description = ts.displayPartsToString(
        member.getDocumentationComment(this.checker)
      );
      const returnType = this.checker.typeToString(
        callSignature.getReturnType()
      );
      const returnDescription = this.getReturnDescription(member);
      const modifiers = this.getModifiers(member);

      methods.push({
        description,
        docblock,
        modifiers,
        name,
        params,
        returns: returnDescription
          ? {
              description: returnDescription,
              type: returnType
            }
          : null
      });
    });

    return methods;
  }

  public getModifiers(member: ts.Symbol) {
    const modifiers: string[] = [];
    const flags = ts.getCombinedModifierFlags(member.valueDeclaration);
    const isStatic = (flags & ts.ModifierFlags.Static) !== 0; // tslint:disable-line no-bitwise

    if (isStatic) {
      modifiers.push('static');
    }

    return modifiers;
  }

  public getParameterInfo(callSignature: ts.Signature): MethodParameter[] {
    return callSignature.parameters.map(param => {
      const paramType = this.checker.getTypeOfSymbolAtLocation(
        param,
        param.valueDeclaration
      );
      const paramDeclaration = this.checker.symbolToParameterDeclaration(param);
      const isOptionalParam: boolean = !!(
        paramDeclaration && paramDeclaration.questionToken
      );

      return {
        description:
          ts.displayPartsToString(
            param.getDocumentationComment(this.checker)
          ) || null,
        name: param.getName() + (isOptionalParam ? '?' : ''),
        type: { name: this.checker.typeToString(paramType) }
      };
    });
  }

  public getCallSignature(symbol: ts.Symbol) {
    const symbolType = this.checker.getTypeOfSymbolAtLocation(
      symbol,
      symbol.valueDeclaration!
    );

    return symbolType.getCallSignatures()[0];
  }

  public isTaggedPublic(symbol: ts.Symbol) {
    const jsDocTags = symbol.getJsDocTags();
    const isPublic = Boolean(jsDocTags.find(tag => tag.name === 'public'));
    return isPublic;
  }

  public getReturnDescription(symbol: ts.Symbol) {
    const tags = symbol.getJsDocTags();
    const returnTag = tags.find(tag => tag.name === 'returns');
    if (!returnTag) {
      return null;
    }

    return returnTag.text || null;
  }

  private getValuesFromUnionType(type: ts.Type): string | number {
    if (type.isStringLiteral()) return `"${type.value}"`;
    if (type.isNumberLiteral()) return `${type.value}`;
    return this.checker.typeToString(type);
  }

  public getDocgenType(propType: ts.Type, isRequired: boolean): PropItemType {
    let propTypeString = this.checker.typeToString(propType);

    if (propType.isUnion()) {
      if (this.shouldExtractValuesFromUnion) {
        return {
          name: 'enum',
          raw: propTypeString,
          value: propType.types.map(type => ({
            value: this.getValuesFromUnionType(type)
          }))
        };
      }
      if (
        this.shouldExtractLiteralValuesFromEnum &&
        propType.types.every(type => type.isStringLiteral())
      ) {
        return {
          name: 'enum',
          raw: propTypeString,
          value: propType.types.map(type => ({
            value: type.isStringLiteral()
              ? `"${type.value}"`
              : this.checker.typeToString(type)
          }))
        };
      }
    }

    if (this.shouldRemoveUndefinedFromOptional && !isRequired) {
      propTypeString = propTypeString.replace(' | undefined', '');
    }

    return { name: propTypeString };
  }

  public getPropsInfo(
    propsObj: ts.Symbol,
    defaultProps: StringIndexedObject<string> = {}
  ): Props {
    if (!propsObj.valueDeclaration) {
      return {};
    }

    const propsType = this.checker.getTypeOfSymbolAtLocation(
      propsObj,
      propsObj.valueDeclaration
    );
    const baseProps = propsType.getProperties();
    let propertiesOfProps = baseProps;

    if (propsType.isUnionOrIntersection()) {
      // Using internal typescript API to get all properties
      propertiesOfProps = (this.checker as any).getAllPossiblePropertiesOfTypes(
        propsType.types
      );

      if (!propertiesOfProps.length) {
        propertiesOfProps = (this
          .checker as any).getAllPossiblePropertiesOfTypes(
          propsType.types.reduce<ts.Symbol[]>(
            // @ts-ignore
            (all, t) => [...all, ...(t.types || [])],
            []
          )
        );
      }
    }

    const result: Props = {};

    propertiesOfProps.forEach(prop => {
      const propName = prop.getName();

      // Find type of prop by looking in context of the props object itself.
      const propType = this.checker.getTypeOfSymbolAtLocation(
        prop,
        propsObj.valueDeclaration!
      );

      const jsDocComment = this.findDocComment(prop);
      const hasCodeBasedDefault = defaultProps[propName] !== undefined;

      let defaultValue: { value: any } | null = null;

      if (hasCodeBasedDefault) {
        defaultValue = { value: defaultProps[propName] };
      } else if (jsDocComment.tags.default) {
        defaultValue = { value: jsDocComment.tags.default };
      }

      const parent = getParentType(prop);
      const declarations = prop.declarations || [];
      const baseProp = baseProps.find(p => p.getName() === propName);

      const required =
        !isOptional(prop) &&
        !hasCodeBasedDefault &&
        // If in a intersection or union check original declaration for "?"
        // @ts-ignore
        declarations.every(d => !d.questionToken) &&
        (!baseProp || !isOptional(baseProp));

      const type = jsDocComment.tags.type
        ? {
            name: jsDocComment.tags.type
          }
        : this.getDocgenType(propType, required);

      result[propName] = {
        defaultValue,
        description: jsDocComment.fullComment,
        name: propName,
        parent,
        required,
        type
      };
    });

    return result;
  }

  public findDocComment(symbol: ts.Symbol): JSDoc {
    const comment = this.getFullJsDocComment(symbol);
    if (comment.fullComment || comment.tags.default) {
      return comment;
    }

    const rootSymbols = this.checker.getRootSymbols(symbol);
    const commentsOnRootSymbols = rootSymbols
      .filter(x => x !== symbol)
      .map(x => this.getFullJsDocComment(x))
      .filter(x => !!x.fullComment || !!comment.tags.default);

    if (commentsOnRootSymbols.length) {
      return commentsOnRootSymbols[0];
    }

    return defaultJSDoc;
  }

  /**
   * Extracts a full JsDoc comment from a symbol, even
   * though TypeScript has broken down the JsDoc comment into plain
   * text and JsDoc tags.
   */
  public getFullJsDocComment(symbol: ts.Symbol): JSDoc {
    // in some cases this can be undefined (Pick<Type, 'prop1'|'prop2'>)
    if (symbol.getDocumentationComment === undefined) {
      return defaultJSDoc;
    }

    let mainComment = ts.displayPartsToString(
      symbol.getDocumentationComment(this.checker)
    );

    if (mainComment) {
      mainComment = mainComment.replace('\r\n', '\n');
    }

    const tags = symbol.getJsDocTags() || [];

    const tagComments: string[] = [];
    const tagMap: StringIndexedObject<string> = {};

    tags.forEach(tag => {
      const trimmedText = (tag.text || '').trim();
      const currentValue = tagMap[tag.name];
      tagMap[tag.name] = currentValue
        ? currentValue + '\n' + trimmedText
        : trimmedText;

      if (['default', 'type'].indexOf(tag.name) < 0) {
        tagComments.push(formatTag(tag));
      }
    });

    return {
      description: mainComment,
      fullComment: (mainComment + '\n' + tagComments.join('\n')).trim(),
      tags: tagMap
    };
  }

  getFunctionStatement(statement: ts.Statement) {
    if (ts.isFunctionDeclaration(statement)) {
      return statement;
    }

    if (ts.isVariableStatement(statement)) {
      let initializer =
        statement.declarationList &&
        statement.declarationList.declarations[0].initializer;

      // Look at forwardRef function argument
      if (initializer && ts.isCallExpression(initializer)) {
        const symbol = this.checker.getSymbolAtLocation(initializer.expression);
        if (!symbol || symbol.getName() !== 'forwardRef') return;
        initializer = initializer.arguments[0];
      }

      if (
        initializer &&
        (ts.isArrowFunction(initializer) ||
          ts.isFunctionExpression(initializer))
      ) {
        return initializer;
      }
    }
  }

  public extractDefaultPropsFromComponent(
    symbol: ts.Symbol,
    source: ts.SourceFile
  ) {
    let possibleStatements = [
      ...source.statements
        // ensure that name property is available
        .filter(stmt => !!(stmt as ts.ClassDeclaration).name)
        .filter(
          stmt =>
            this.checker.getSymbolAtLocation(
              (stmt as ts.ClassDeclaration).name!
            ) === symbol
        ),
      ...source.statements.filter(
        stmt => ts.isExpressionStatement(stmt) || ts.isVariableStatement(stmt)
      )
    ];

    return possibleStatements.reduce((res, statement) => {
      if (statementIsClassDeclaration(statement) && statement.members.length) {
        const possibleDefaultProps = statement.members.filter(
          member =>
            member.name && getPropertyName(member.name) === 'defaultProps'
        );

        if (!possibleDefaultProps.length) {
          return res;
        }

        const defaultProps = possibleDefaultProps[0];
        let initializer = (defaultProps as ts.PropertyDeclaration).initializer;
        let properties = (initializer as ts.ObjectLiteralExpression).properties;

        while (ts.isIdentifier(initializer as ts.Identifier)) {
          const defaultPropsReference = this.checker.getSymbolAtLocation(
            initializer as ts.Node
          );
          if (defaultPropsReference) {
            const declarations = defaultPropsReference.getDeclarations();

            if (declarations) {
              initializer = (declarations[0] as ts.VariableDeclaration)
                .initializer;
              properties = (initializer as ts.ObjectLiteralExpression)
                .properties;
            }
          }
        }

        let propMap = {};

        if (properties) {
          propMap = this.getPropMap(
            properties as ts.NodeArray<ts.PropertyAssignment>
          );
        }

        return {
          ...res,
          ...propMap
        };
      } else if (statementIsStatelessWithDefaultProps(statement)) {
        let propMap = {};
        (statement as ts.ExpressionStatement).getChildren().forEach(child => {
          const { right } = child as ts.BinaryExpression;
          if (right) {
            const { properties } = right as ts.ObjectLiteralExpression;
            if (properties) {
              propMap = this.getPropMap(
                properties as ts.NodeArray<ts.PropertyAssignment>
              );
            }
          }
        });
        return {
          ...res,
          ...propMap
        };
      } else {
      }

      const functionStatement = this.getFunctionStatement(statement);

      // Extracting default values from props destructuring
      if (functionStatement && functionStatement.parameters.length) {
        const { name } = functionStatement.parameters[0];

        if (ts.isObjectBindingPattern(name)) {
          return {
            ...res,
            ...this.getPropMap(name.elements)
          };
        }
      }

      return res;
    }, {});
  }

  public getLiteralValueFromPropertyAssignment(
    property: ts.PropertyAssignment | ts.BindingElement
  ): string | boolean | number | null | undefined {
    let { initializer } = property;

    // Shorthand properties, so inflect their actual value
    if (!initializer) {
      if (ts.isShorthandPropertyAssignment(property)) {
        const symbol = this.checker.getShorthandAssignmentValueSymbol(property);
        const decl =
          symbol && (symbol.valueDeclaration as ts.VariableDeclaration);

        if (decl && decl.initializer) {
          initializer = decl.initializer!;
        }
      }
    }

    if (!initializer) {
      return undefined;
    }

    // Literal values
    switch (initializer.kind) {
      case ts.SyntaxKind.FalseKeyword:
        return this.savePropValueAsString ? 'false' : false;
      case ts.SyntaxKind.TrueKeyword:
        return this.savePropValueAsString ? 'true' : true;
      case ts.SyntaxKind.StringLiteral:
        return (initializer as ts.StringLiteral).text.trim();
      case ts.SyntaxKind.PrefixUnaryExpression:
        return this.savePropValueAsString
          ? initializer.getFullText().trim()
          : Number((initializer as ts.PrefixUnaryExpression).getFullText());
      case ts.SyntaxKind.NumericLiteral:
        return this.savePropValueAsString
          ? `${(initializer as ts.NumericLiteral).text}`
          : Number((initializer as ts.NumericLiteral).text);
      case ts.SyntaxKind.NullKeyword:
        return this.savePropValueAsString ? 'null' : null;
      case ts.SyntaxKind.Identifier:
        // can potentially find other identifiers in the source and map those in the future
        return (initializer as ts.Identifier).text === 'undefined'
          ? 'undefined'
          : null;
      case ts.SyntaxKind.PropertyAccessExpression:
      case ts.SyntaxKind.ObjectLiteralExpression:
      default:
        try {
          return initializer.getText();
        } catch (e) {
          return null;
        }
    }
  }

  public getPropMap(
    properties: ts.NodeArray<ts.PropertyAssignment | ts.BindingElement>
  ): StringIndexedObject<string | boolean | number | null> {
    const propMap = properties.reduce((acc, property) => {
      if (ts.isSpreadAssignment(property) || !property.name) {
        return acc;
      }

      const literalValue = this.getLiteralValueFromPropertyAssignment(property);
      const propertyName = getPropertyName(property.name);

      if (
        (typeof literalValue === 'string' ||
          typeof literalValue === 'number' ||
          typeof literalValue === 'boolean' ||
          literalValue === null) &&
        propertyName !== null
      ) {
        acc[propertyName] = literalValue;
      }

      return acc;
    }, {} as StringIndexedObject<string | boolean | number | null>);

    return propMap;
  }
}

function statementIsClassDeclaration(
  statement: ts.Statement
): statement is ts.ClassDeclaration {
  return !!(statement as ts.ClassDeclaration).members;
}

function statementIsStatelessWithDefaultProps(
  statement: ts.Statement
): boolean {
  const children = (statement as ts.ExpressionStatement).getChildren();
  for (const child of children) {
    const { left } = child as ts.BinaryExpression;
    if (left) {
      const { name } = left as ts.PropertyAccessExpression;
      if (name && name.escapedText === 'defaultProps') {
        return true;
      }
    }
  }
  return false;
}

function getPropertyName(
  name: ts.PropertyName | ts.BindingPattern
): string | null {
  switch (name.kind) {
    case ts.SyntaxKind.NumericLiteral:
    case ts.SyntaxKind.StringLiteral:
    case ts.SyntaxKind.Identifier:
      return name.text;
    case ts.SyntaxKind.ComputedPropertyName:
      return name.getText();
    default:
      return null;
  }
}

function formatTag(tag: ts.JSDocTagInfo) {
  let result = '@' + tag.name;
  if (tag.text) {
    result += ' ' + tag.text;
  }
  return result;
}

function getTextValueOfClassMember(
  classDeclaration: ts.ClassDeclaration,
  memberName: string
): string {
  const classDeclarationMembers = classDeclaration.members || [];
  const [textValue] =
    classDeclarationMembers &&
    classDeclarationMembers
      .filter(member => ts.isPropertyDeclaration(member))
      .filter(member => {
        const name = ts.getNameOfDeclaration(member) as ts.Identifier;
        return name && name.text === memberName;
      })
      .map(member => {
        const property = member as ts.PropertyDeclaration;
        return (
          property.initializer && (property.initializer as ts.Identifier).text
        );
      });

  return textValue || '';
}

function getTextValueOfFunctionProperty(
  exp: ts.Symbol,
  source: ts.SourceFile,
  propertyName: string
) {
  const [textValue] = source.statements
    .filter(statement => ts.isExpressionStatement(statement))
    .filter(statement => {
      const expr = (statement as ts.ExpressionStatement)
        .expression as ts.BinaryExpression;
      return (
        expr.left &&
        (expr.left as ts.PropertyAccessExpression).name &&
        (expr.left as ts.PropertyAccessExpression).name.escapedText ===
          propertyName
      );
    })
    .filter(statement => {
      const expr = (statement as ts.ExpressionStatement)
        .expression as ts.BinaryExpression;

      return (
        ((expr.left as ts.PropertyAccessExpression).expression as ts.Identifier)
          .escapedText === exp.getName()
      );
    })
    .filter(statement => {
      return ts.isStringLiteral(
        ((statement as ts.ExpressionStatement)
          .expression as ts.BinaryExpression).right
      );
    })
    .map(statement => {
      return (((statement as ts.ExpressionStatement)
        .expression as ts.BinaryExpression).right as ts.Identifier).text;
    });

  return textValue || '';
}

function computeComponentName(exp: ts.Symbol, source: ts.SourceFile) {
  const exportName = exp.getName();

  const statelessDisplayName = getTextValueOfFunctionProperty(
    exp,
    source,
    'displayName'
  );

  const statefulDisplayName =
    exp.valueDeclaration &&
    ts.isClassDeclaration(exp.valueDeclaration) &&
    getTextValueOfClassMember(exp.valueDeclaration, 'displayName');

  if (statelessDisplayName || statefulDisplayName) {
    return statelessDisplayName || statefulDisplayName || '';
  }

  if (
    exportName === 'default' ||
    exportName === '__function' ||
    exportName === 'Stateless' ||
    exportName === 'StyledComponentClass' ||
    exportName === 'StyledComponent' ||
    exportName === 'FunctionComponent' ||
    exportName === 'StatelessComponent' ||
    exportName === 'ForwardRefExoticComponent'
  ) {
    return getDefaultExportForFile(source);
  } else {
    return exportName;
  }
}

// Default export for a file: named after file
export function getDefaultExportForFile(source: ts.SourceFile) {
  const name = path.basename(source.fileName, path.extname(source.fileName));
  const filename =
    name === 'index' ? path.basename(path.dirname(source.fileName)) : name;

  // JS identifiers must starts with a letter, and contain letters and/or numbers
  // So, you could not take filename as is
  const identifier = filename
    .replace(/^[^A-Z]*/gi, '')
    .replace(/[^A-Z0-9]*/gi, '');

  return identifier.length ? identifier : 'DefaultName';
}

function getParentType(prop: ts.Symbol): ParentType | undefined {
  const declarations = prop.getDeclarations();

  if (declarations == null || declarations.length === 0) {
    return undefined;
  }

  // Props can be declared only in one place
  const { parent } = declarations[0];

  if (!isInterfaceOrTypeAliasDeclaration(parent)) {
    return undefined;
  }

  const parentName = parent.name.text;
  const { fileName } = parent.getSourceFile();

  const fileNameParts = fileName.split('/');
  const trimmedFileNameParts = fileNameParts.slice();

  while (trimmedFileNameParts.length) {
    if (trimmedFileNameParts[0] === currentDirectoryName) {
      break;
    }
    trimmedFileNameParts.splice(0, 1);
  }
  let trimmedFileName;
  if (trimmedFileNameParts.length) {
    trimmedFileName = trimmedFileNameParts.join('/');
  } else {
    trimmedFileName = fileName;
  }

  return {
    fileName: trimmedFileName,
    name: parentName
  };
}

function isInterfaceOrTypeAliasDeclaration(
  node: ts.Node
): node is ts.InterfaceDeclaration | ts.TypeAliasDeclaration {
  return (
    node.kind === ts.SyntaxKind.InterfaceDeclaration ||
    node.kind === ts.SyntaxKind.TypeAliasDeclaration
  );
}

function parseWithProgramProvider(
  filePathOrPaths: string | string[],
  compilerOptions: ts.CompilerOptions,
  parserOpts: ParserOptions,
  programProvider?: () => ts.Program
): ComponentDoc[] {
  const filePaths = Array.isArray(filePathOrPaths)
    ? filePathOrPaths
    : [filePathOrPaths];

  const program = programProvider
    ? programProvider()
    : ts.createProgram(filePaths, compilerOptions);

  const parser = new Parser(program, parserOpts);

  const checker = program.getTypeChecker();

  return filePaths
    .map(filePath => program.getSourceFile(filePath))
    .filter(
      (sourceFile): sourceFile is ts.SourceFile =>
        typeof sourceFile !== 'undefined'
    )
    .reduce<ComponentDoc[]>((docs, sourceFile) => {
      const moduleSymbol = checker.getSymbolAtLocation(sourceFile);

      if (!moduleSymbol) {
        return docs;
      }

      const components = checker.getExportsOfModule(moduleSymbol);
      const componentDocs: ComponentDoc[] = [];

      // First document all components
      components.forEach(exp => {
        const doc = parser.getComponentInfo(
          exp,
          sourceFile,
          parserOpts.componentNameResolver
        );

        if (doc) {
          componentDocs.push(doc);
        }

        if (!exp.exports) {
          return;
        }

        // Then document any static sub-components
        exp.exports.forEach(symbol => {
          if (symbol.flags & ts.SymbolFlags.Prototype) {
            return;
          }

          if (symbol.flags & ts.SymbolFlags.Method) {
            const signature = parser.getCallSignature(symbol);
            const returnType = checker.typeToString(signature.getReturnType());

            if (returnType !== 'Element') {
              return;
            }
          }

          const doc = parser.getComponentInfo(
            symbol,
            sourceFile,
            parserOpts.componentNameResolver
          );

          if (doc) {
            componentDocs.push({
              ...doc,
              displayName: `${exp.escapedName}.${symbol.escapedName}`
            });
          }
        });
      });

      // Remove any duplicates (for HOC where the names are the same)
      const componentDocsNoDuplicates = componentDocs.reduce(
        (prevVal, comp) => {
          const duplicate = prevVal.find(compDoc => {
            return compDoc!.displayName === comp!.displayName;
          });
          if (duplicate) return prevVal;
          return [...prevVal, comp];
        },
        [] as ComponentDoc[]
      );

      const filteredComponentDocs = componentDocsNoDuplicates.filter(
        (comp, index, comps) =>
          comps
            .slice(index + 1)
            .every(innerComp => innerComp!.displayName !== comp!.displayName)
<<<<<<< HEAD
        )
      ];
=======
      );

      return [...docs, ...filteredComponentDocs];
>>>>>>> 65873cf3
    }, []);
}<|MERGE_RESOLUTION|>--- conflicted
+++ resolved
@@ -1205,13 +1205,8 @@
           comps
             .slice(index + 1)
             .every(innerComp => innerComp!.displayName !== comp!.displayName)
-<<<<<<< HEAD
-        )
-      ];
-=======
       );
 
       return [...docs, ...filteredComponentDocs];
->>>>>>> 65873cf3
     }, []);
 }