--- conflicted
+++ resolved
@@ -235,12 +235,6 @@
     const methods = this.getMethodsInfo(type);
 
     if (propsType) {
-<<<<<<< HEAD
-      const resolvedComponentName = componentNameResolver(exp, source);
-      const componentName =
-        resolvedComponentName || computeComponentName(exp, source);
-=======
->>>>>>> 727fa663
       const defaultProps = this.extractDefaultPropsFromComponent(exp, source);
       const props = this.getPropsInfo(propsType, defaultProps);
 
@@ -829,15 +823,11 @@
 export function getDefaultExportForFile(source: ts.SourceFile) {
   const name = path.basename(source.fileName, path.extname(source.fileName));
 
-<<<<<<< HEAD
   const fileName =
     name === 'index' ? path.basename(path.dirname(source.fileName)) : name;
   return fileName
     .replace(/^[a-z]/, g => g.toUpperCase())
     .replace(/\-\w/g, g => g[1].toUpperCase());
-=======
-  return name === 'index' ? path.basename(path.dirname(source.fileName)) : name;
->>>>>>> 727fa663
 }
 
 function getParentType(prop: ts.Symbol): ParentType | undefined {
